--- conflicted
+++ resolved
@@ -1,10 +1,6 @@
 [package]
 name = "lnpbp"
-<<<<<<< HEAD
-version = "0.2.0-beta.2"
-=======
-version = "0.1.1"
->>>>>>> ce73e0a7
+version = "0.2.0-beta.3"
 license = "MIT"
 authors = ["Dr. Maxim Orlovsky <orlovsky@pandoracore.com>"]
 description = "LNP/BP Core Library implementing LNPBP specifications & standards"
